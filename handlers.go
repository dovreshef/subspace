package main

import (
	"fmt"
	"io/ioutil"
	"net/http"
	"regexp"
	"strings"

	"github.com/julienschmidt/httprouter"
	"golang.org/x/crypto/bcrypt"

	qrcode "github.com/skip2/go-qrcode"
)

var (
	validEmail         = regexp.MustCompile(`^[ -~]+@[ -~]+$`)
	validPassword      = regexp.MustCompile(`^[ -~]{6,200}$`)
	validString        = regexp.MustCompile(`^[ -~]{1,200}$`)
	maxProfiles        = 250
	maxProfilesPerUser = 10
)

<<<<<<< HEAD
func getEnv(key, fallback string) string {
	if value, ok := os.LookupEnv(key); ok {
		return value
	}
	return fallback
}

func wireguardConfigHandler(w *Web) {
=======
func ssoHandler(w http.ResponseWriter, r *http.Request, _ httprouter.Params) {
	if token := samlSP.GetAuthorizationToken(r); token != nil {
		http.Redirect(w, r, "/", http.StatusFound)
		return
	}
	logger.Debugf("SSO: require account handler")
	samlSP.RequireAccountHandler(w, r)
	return
}

func samlHandler(w http.ResponseWriter, r *http.Request, _ httprouter.Params) {
	if samlSP == nil {
		logger.Warnf("SAML is not configured")
		http.NotFound(w, r)
		return
	}
	logger.Debugf("SSO: samlSP.ServeHTTP")
	samlSP.ServeHTTP(w, r)
}

func wireguardQRConfigHandler(w *Web) {
>>>>>>> cc31e64f
	profile, err := config.FindProfile(w.ps.ByName("profile"))
	if err != nil {
		http.NotFound(w.w, w.r)
		return
	}
	if !w.Admin && profile.UserID != w.User.ID {
		Error(w.w, fmt.Errorf("failed to view config: permission denied"))
		return
	}

	b, err := ioutil.ReadFile(profile.WireGuardConfigPath())
	if err != nil {
		Error(w.w, err)
		return
	}

	img, err := qrcode.Encode(string(b), qrcode.Medium, 256)
	if err != nil {
		Error(w.w, err)
		return
	}

	w.w.Header().Set("Content-Type", "image/png")
	w.w.Header().Set("Content-Length", fmt.Sprintf("%d", len(img)))
	if _, err := w.w.Write(img); err != nil {
		Error(w.w, err)
		return
	}
}

func wireguardConfigHandler(w *Web) {
	profile, err := config.FindProfile(w.ps.ByName("profile"))
	if err != nil {
		http.NotFound(w.w, w.r)
		return
	}
	if !w.Admin && profile.UserID != w.User.ID {
		Error(w.w, fmt.Errorf("failed to view config: permission denied"))
		return
	}

	b, err := ioutil.ReadFile(profile.WireGuardConfigPath())
	if err != nil {
		Error(w.w, err)
		return
	}

	w.w.Header().Set("Content-Disposition", "attachment; filename="+profile.WireGuardConfigName())
	w.w.Header().Set("Content-Type", "application/x-wireguard-profile")
	w.w.Header().Set("Content-Length", fmt.Sprintf("%d", len(b)))
	if _, err := w.w.Write(b); err != nil {
		Error(w.w, err)
		return
	}
}

func configureHandler(w *Web) {
	if config.FindInfo().Configured {
		w.Redirect("/?error=configured")
		return
	}

	if w.r.Method == "GET" {
		w.HTML()
		return
	}

	email := strings.ToLower(strings.TrimSpace(w.r.FormValue("email")))
	emailConfirm := strings.ToLower(strings.TrimSpace(w.r.FormValue("email_confirm")))
	password := w.r.FormValue("password")

	if !validEmail.MatchString(email) || !validPassword.MatchString(password) || email != emailConfirm {
		w.Redirect("/configure?error=invalid")
		return
	}

	hashedPassword, err := bcrypt.GenerateFromPassword([]byte(password), bcrypt.DefaultCost)
	if err != nil {
		w.Redirect("/forgot?error=bcrypt")
		return
	}
	config.UpdateInfo(func(i *Info) error {
		i.Email = email
		i.Password = hashedPassword
		i.Configured = true
		return nil
	})

	if err := w.SigninSession(true, ""); err != nil {
		Error(w.w, err)
		return
	}
	w.Redirect("/settings?success=configured")
	return
}

func forgotHandler(w *Web) {
	if w.r.Method == "GET" {
		w.HTML()
		return
	}

	email := strings.ToLower(strings.TrimSpace(w.r.FormValue("email")))
	secret := w.r.FormValue("secret")
	password := w.r.FormValue("password")

	if email != "" && !validEmail.MatchString(email) {
		w.Redirect("/forgot?error=invalid")
		return
	}
	if secret != "" && !validString.MatchString(secret) {
		w.Redirect("/forgot?error=invalid")
		return
	}
	if email != "" && secret != "" && !validPassword.MatchString(password) {
		w.Redirect("/forgot?error=invalid&email=%s&secret=%s", email, secret)
		return
	}

	if email != config.FindInfo().Email {
		w.Redirect("/forgot?error=invalid")
		return
	}

	if secret == "" {
		secret = config.FindInfo().Secret
		if secret == "" {
			secret = RandomString(32)
			config.UpdateInfo(func(i *Info) error {
				if i.Secret == "" {
					i.Secret = secret
				}
				return nil
			})
		}

		go func() {
			if err := mailer.Forgot(email, secret); err != nil {
				logger.Error(err)
			}
		}()

		w.Redirect("/forgot?success=forgot")
		return
	}

	if secret != config.FindInfo().Secret {
		w.Redirect("/forgot?error=invalid")
		return
	}

	hashedPassword, err := bcrypt.GenerateFromPassword([]byte(password), bcrypt.DefaultCost)
	if err != nil {
		w.Redirect("/forgot?error=bcrypt")
		return
	}
	config.UpdateInfo(func(i *Info) error {
		i.Password = hashedPassword
		i.Secret = ""
		return nil
	})

	if err := w.SigninSession(true, ""); err != nil {
		Error(w.w, err)
		return
	}
	w.Redirect("/")
	return
}

func signoutHandler(w *Web) {
	w.SignoutSession()
	w.Redirect("/signin")
}

func signinHandler(w *Web) {
	if w.r.Method == "GET" {
		w.HTML()
		return
	}

	email := strings.ToLower(strings.TrimSpace(w.r.FormValue("email")))
	password := w.r.FormValue("password")

	if email != config.FindInfo().Email {
		w.Redirect("/signin?error=invalid")
		return
	}

	if err := bcrypt.CompareHashAndPassword(config.FindInfo().Password, []byte(password)); err != nil {
		w.Redirect("/signin?error=invalid")
		return
	}
	if err := w.SigninSession(true, ""); err != nil {
		Error(w.w, err)
		return
	}

	w.Redirect("/")
}

func userEditHandler(w *Web) {
	userID := w.ps.ByName("user")
	if userID == "" {
		userID = w.r.FormValue("user")
	}
	user, err := config.FindUser(userID)
	if err != nil {
		http.NotFound(w.w, w.r)
		return
	}
	if !w.Admin {
		Error(w.w, fmt.Errorf("failed to edit user: permission denied"))
		return
	}

	if w.r.Method == "GET" {
		w.TargetUser = user
		w.Profiles = config.ListProfilesByUser(user.ID)
		w.HTML()
		return
	}

	if w.User.ID == user.ID {
		w.Redirect("/user/edit/%s", user.ID)
		return
	}

	admin := w.r.FormValue("admin") == "yes"

	config.UpdateUser(user.ID, func(u *User) error {
		u.Admin = admin
		return nil
	})

	w.Redirect("/user/edit/%s?success=edituser", user.ID)
}

func userDeleteHandler(w *Web) {
	userID := w.ps.ByName("user")
	if userID == "" {
		userID = w.r.FormValue("user")
	}
	user, err := config.FindUser(userID)
	if err != nil {
		http.NotFound(w.w, w.r)
		return
	}
	if !w.Admin {
		Error(w.w, fmt.Errorf("failed to delete user: permission denied"))
		return
	}
	if w.User.ID == user.ID {
		w.Redirect("/user/edit/%s?error=deleteuser", user.ID)
		return
	}

	if w.r.Method == "GET" {
		w.TargetUser = user
		w.HTML()
		return
	}

	for _, profile := range config.ListProfilesByUser(user.ID) {
		if err := deleteProfile(profile); err != nil {
			logger.Errorf("delete profile failed: %s", err)
			w.Redirect("/profile/delete?error=deleteprofile")
			return
		}
	}

	if err := config.DeleteUser(user.ID); err != nil {
		Error(w.w, err)
		return
	}
	w.Redirect("/?success=deleteuser")
}

func profileAddHandler(w *Web) {
	if !w.Admin && w.User.ID == "" {
		http.NotFound(w.w, w.r)
		return
	}

	name := strings.TrimSpace(w.r.FormValue("name"))
	platform := strings.TrimSpace(w.r.FormValue("platform"))
	admin := w.r.FormValue("admin") == "yes"

	if platform == "" {
		platform = "other"
	}

	if name == "" {
		w.Redirect("/?error=profilename")
		return
	}

	var userID string
	if admin {
		userID = ""
	} else {
		userID = w.User.ID
	}

	if !admin {
		if len(config.ListProfilesByUser(userID)) >= maxProfilesPerUser {
			w.Redirect("/?error=addprofile")
			return
		}
	}

	if len(config.ListProfiles()) >= maxProfiles {
		w.Redirect("/?error=addprofile")
		return
	}

	profile, err := config.AddProfile(userID, name, platform)
	if err != nil {
		logger.Warn(err)
		w.Redirect("/?error=addprofile")
		return
	}

	ipv4Pref := "10.99.97."
	if pref := getEnv("SUBSPACE_IPV4_PREF", "nil"); pref != "nil" {
		ipv4Pref = pref
	}
	ipv4Gw := "10.99.97.1"
	if gw := getEnv("SUBSPACE_IPV4_GW", "nil"); gw != "nil" {
		ipv4Gw = gw
	}
	ipv4Cidr := "24"
	if cidr := getEnv("SUBSPACE_IPV4_CIDR", "nil"); cidr != "nil" {
		ipv4Cidr = cidr
	}

	ipv6Pref := "fd00::10:97:"
	if pref := getEnv("SUBSPACE_IPV6_PREF", "nil"); pref != "nil" {
		ipv6Pref = pref
	}
	ipv6Gw := "fd00::10:97:1"
	if gw := getEnv("SUBSPACE_IPV6_GW", "nil"); gw != "nil" {
		ipv6Gw = gw
	}
	ipv6Cidr := "64"
	if cidr := getEnv("SUBSPACE_IPV6_CIDR", "nil"); cidr != "nil" {
		ipv6Cidr = cidr
	}

	script := `
cd {{$.Datadir}}/wireguard
wg_private_key="$(wg genkey)"
wg_public_key="$(echo $wg_private_key | wg pubkey)"

wg set wg0 peer ${wg_public_key} allowed-ips {{$.IPv4Pref}}{{$.Profile.Number}}/32,{{$.IPv6Pref}}{{$.Profile.Number}}/128

cat <<WGPEER >peers/{{$.Profile.ID}}.conf
[Peer]
PublicKey = ${wg_public_key}
AllowedIPs = {{$.IPv4Pref}}{{$.Profile.Number}}/32,{{$.IPv6Pref}}{{$.Profile.Number}}/128
WGPEER

cat <<WGCLIENT >clients/{{$.Profile.ID}}.conf
[Interface]
PrivateKey = ${wg_private_key}
DNS = {{$.IPv4Gw}}, {{$.IPv6Gw}}
Address = {{$.IPv4Pref}}{{$.Profile.Number}}/{{$.IPv4Cidr}},{{$.IPv6Pref}}{{$.Profile.Number}}/{{$.IPv6Cidr}}

[Peer]
PublicKey = $(cat server.public)
Endpoint = {{$.Domain}}:51820
AllowedIPs = 0.0.0.0/0, ::/0
WGCLIENT
`
	_, err = bash(script, struct {
<<<<<<< HEAD
		Profile  Profile
		Domain   string
		IPv4Gw   string
		IPv6Gw   string
		IPv4Pref string
		IPv6Pref string
		IPv4Cidr string
		IPv6Cidr string
=======
		Datadir string
		Profile Profile
		Domain  string
>>>>>>> cc31e64f
	}{
		datadir,
		profile,
		httpHost,
		ipv4Gw,
		ipv6Gw,
		ipv4Pref,
		ipv6Pref,
		ipv4Cidr,
		ipv6Cidr,
	})
	if err != nil {
		logger.Warn(err)
		f, _ := os.Create("/tmp/error.txt")
		errstr := fmt.Sprintln(err)
		f.WriteString(errstr)
		w.Redirect("/?error=addprofile")
		return
	}

	w.Redirect("/profile/connect/%s?success=addprofile", profile.ID)
}

func profileConnectHandler(w *Web) {
	profile, err := config.FindProfile(w.ps.ByName("profile"))
	if err != nil {
		http.NotFound(w.w, w.r)
		return
	}
	if !w.Admin && profile.UserID != w.User.ID {
		Error(w.w, fmt.Errorf("failed to view profile: permission denied"))
		return
	}
	w.Profile = profile
	w.HTML()
	return
}

func profileDeleteHandler(w *Web) {
	profileID := w.ps.ByName("profile")
	if profileID == "" {
		profileID = w.r.FormValue("profile")
	}
	profile, err := config.FindProfile(profileID)
	if err != nil {
		http.NotFound(w.w, w.r)
		return
	}
	if !w.Admin && profile.UserID != w.User.ID {
		Error(w.w, fmt.Errorf("failed to delete profile: permission denied"))
		return
	}

	if w.r.Method == "GET" {
		w.Profile = profile
		w.HTML()
		return
	}
	if err := deleteProfile(profile); err != nil {
		logger.Errorf("delete profile failed: %s", err)
		w.Redirect("/profile/delete?error=deleteprofile")
		return
	}
	if profile.UserID != "" {
		w.Redirect("/user/edit/%s?success=deleteprofile", profile.UserID)
		return
	}
	w.Redirect("/?success=deleteprofile")
}

func indexHandler(w *Web) {
	if w.User.ID != "" {
		w.TargetProfiles = config.ListProfilesByUser(w.User.ID)
	}
	if w.Admin {
		w.Profiles = config.ListProfilesByUser("")
		w.Users = config.ListUsers()
	} else {
		w.Profiles = config.ListProfilesByUser(w.User.ID)
	}
	w.HTML()
}

func settingsHandler(w *Web) {
	if !w.Admin {
		Error(w.w, fmt.Errorf("settings: permission denied"))
		return
	}

	if w.r.Method == "GET" {
		w.HTML()
		return
	}

	email := strings.ToLower(strings.TrimSpace(w.r.FormValue("email")))
	samlMetadata := strings.TrimSpace(w.r.FormValue("saml_metadata"))

	currentPassword := w.r.FormValue("current_password")
	newPassword := w.r.FormValue("new_password")

	config.UpdateInfo(func(i *Info) error {
		i.SAML.IDPMetadata = samlMetadata
		i.Email = email
		return nil
	})

	// Configure SAML if metadata is present.
	if len(samlMetadata) > 0 {
		if err := configureSAML(); err != nil {
			logger.Warnf("configuring SAML failed: %s", err)
			w.Redirect("/settings?error=saml")
		}
	} else {
		samlSP = nil
	}

	if currentPassword != "" || newPassword != "" {
		if !validPassword.MatchString(newPassword) {
			w.Redirect("/settings?error=invalid")
			return
		}

		if err := bcrypt.CompareHashAndPassword(config.FindInfo().Password, []byte(currentPassword)); err != nil {
			w.Redirect("/settings?error=invalid")
			return
		}

		hashedPassword, err := bcrypt.GenerateFromPassword([]byte(newPassword), bcrypt.DefaultCost)
		if err != nil {
			w.Redirect("/settings?error=bcrypt")
			return
		}

		config.UpdateInfo(func(i *Info) error {
			i.Password = hashedPassword
			return nil
		})
	}

	w.Redirect("/settings?success=settings")
}

func helpHandler(w *Web) {
	w.HTML()
}

//
// Helpers
//
func deleteProfile(profile Profile) error {
	script := `
# WireGuard
cd {{$.Datadir}}/wireguard
peerid=$(cat peers/{{$.Profile.ID}}.conf | perl -ne 'print $1 if /PublicKey\s*=\s*(.*)/')
wg set wg0 peer $peerid remove
rm peers/{{$.Profile.ID}}.conf
rm clients/{{$.Profile.ID}}.conf
`
	output, err := bash(script, struct {
		Datadir string
		Profile Profile
	}{
		datadir,
		profile,
	})
	if err != nil {
		return fmt.Errorf("delete profile failed %s %s", err, output)
	}
	return config.DeleteProfile(profile.ID)
}<|MERGE_RESOLUTION|>--- conflicted
+++ resolved
@@ -21,7 +21,6 @@
 	maxProfilesPerUser = 10
 )
 
-<<<<<<< HEAD
 func getEnv(key, fallback string) string {
 	if value, ok := os.LookupEnv(key); ok {
 		return value
@@ -29,8 +28,6 @@
 	return fallback
 }
 
-func wireguardConfigHandler(w *Web) {
-=======
 func ssoHandler(w http.ResponseWriter, r *http.Request, _ httprouter.Params) {
 	if token := samlSP.GetAuthorizationToken(r); token != nil {
 		http.Redirect(w, r, "/", http.StatusFound)
@@ -52,7 +49,6 @@
 }
 
 func wireguardQRConfigHandler(w *Web) {
->>>>>>> cc31e64f
 	profile, err := config.FindProfile(w.ps.ByName("profile"))
 	if err != nil {
 		http.NotFound(w.w, w.r)
@@ -428,7 +424,6 @@
 WGCLIENT
 `
 	_, err = bash(script, struct {
-<<<<<<< HEAD
 		Profile  Profile
 		Domain   string
 		IPv4Gw   string
@@ -437,11 +432,9 @@
 		IPv6Pref string
 		IPv4Cidr string
 		IPv6Cidr string
-=======
 		Datadir string
 		Profile Profile
 		Domain  string
->>>>>>> cc31e64f
 	}{
 		datadir,
 		profile,
