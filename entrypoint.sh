--- conflicted
+++ resolved
@@ -9,13 +9,11 @@
     echo "Environment variable SUBSPACE_HTTP_HOST required. Exiting."
     exit 1
 fi
-
 # Optional environment variables.
 if [ -z "${SUBSPACE_BACKLINK-}" ] ; then
     export SUBSPACE_BACKLINK=""
 fi
 
-<<<<<<< HEAD
 if [ -z "${SUBSPACE_IPV4_POOL-}" ] ; then
     export SUBSPACE_IPV4_POOL="10.99.97.0/24"
 fi
@@ -26,7 +24,6 @@
     export SUBSPACE_NAMESERVER="1.1.1.1"
 fi
 
-=======
 if [ -z "${SUBSPACE_LETSENCRYPT-}" ] ; then
     export SUBSPACE_LETSENCRYPT="true"
 fi
@@ -39,8 +36,6 @@
     export SUBSPACE_HTTP_INSECURE="false"
 fi
 
-export NAMESERVER="1.1.1.1"
->>>>>>> cc31e64f
 export DEBIAN_FRONTEND="noninteractive"
 
 if [ -z "${SUBSPACE_IPV4_GW-}" ] ; then
